--- conflicted
+++ resolved
@@ -35,10 +35,7 @@
     "OcpClusterVersion",
     "OcpConfig",
     "OcpLimitRanges",
-<<<<<<< HEAD
     "OcpMachineSet",
     "OcpMachines"
-=======
     "OcpServices",
->>>>>>> bfa04731
 ]